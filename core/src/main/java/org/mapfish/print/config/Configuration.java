--- conflicted
+++ resolved
@@ -20,6 +20,7 @@
 package org.mapfish.print.config;
 
 import com.google.common.base.Function;
+
 import com.google.common.base.Optional;
 import com.google.common.base.Predicate;
 import com.google.common.collect.Collections2;
@@ -106,13 +107,10 @@
     private Map<String, String> styles = new HashMap<String, String>();
     private Map<String, Style> defaultStyle = new HashMap<String, Style>();
     private boolean throwErrorOnExtraParameters = true;
-<<<<<<< HEAD
     private List<HttpProxy> proxies = Lists.newArrayList();
+    private PDFConfig pdfConfig = new PDFConfig();
     private List<HttpCredential> credentials = Lists.newArrayList();
     private CertificateStore certificateStore;
-=======
-    private PDFConfig pdfConfig = new PDFConfig();
->>>>>>> f23e22d9
 
     @Autowired
     private StyleParser styleParser;
@@ -120,7 +118,6 @@
     private ClientHttpRequestFactory clientHttpRequestFactory;
     @Autowired
     private ConfigFileLoaderManager fileLoaderManager;
-    private ArrayList<String> access = Lists.newArrayList();
 
     /**
      * Print out the configuration that the client needs to make a request.
@@ -141,7 +138,7 @@
         json.endArray();
     }
 
-    PDFConfig getPdfConfig() {
+    final PDFConfig getPdfConfig() {
         return this.pdfConfig;
     }
 
@@ -152,6 +149,7 @@
     public final void setPdfConfig(final PDFConfig pdfConfig) {
         this.pdfConfig = pdfConfig;
     }
+    private ArrayList<String> access = Lists.newArrayList();
 
     /**
      * The configuration for locating a custom certificate store.
@@ -458,7 +456,6 @@
     public final boolean isAccessible(final String pathToSubResource) throws IOException {
         return this.fileLoaderManager.isAccessible(this.configurationFile.toURI(), pathToSubResource);
     }
-
     /**
      * Load the file related to the configuration file.
      *
