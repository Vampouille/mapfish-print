--- conflicted
+++ resolved
@@ -85,13 +85,8 @@
          */
         public synchronized Style getStyle(@Nonnull final ClientHttpRequestFactory clientHttpRequestFactory,
                                            @Nonnull final MapfishMapContext mapContext) throws Exception {
-<<<<<<< HEAD
-            if (this.styleObject == null) {
+            if (this.styleObject == null && this.style != null) {
                 final StyleParserPlugin parser = new SLDParserPlugin();
-=======
-            if (this.styleObject == null && this.style != null) {
-                final StyleParserPlugin parser = new StringSLDParserPlugin();
->>>>>>> eba93bcd
                 try {
                     this.styleObject = parser.parseStyle(null, clientHttpRequestFactory, this.style, mapContext).get();
                 } catch (Exception exception) {
