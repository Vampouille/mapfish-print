--- conflicted
+++ resolved
@@ -137,37 +137,6 @@
         GeoJsonLayer.GeoJsonParam param = new GeoJsonLayer.GeoJsonParam();
         MapLayerParamParserTest.populateLayerParam(requestData, param, "type");
         geojsonLayerParser.parse(template, param).getLayers(null, null, 1.0, true);
-        ;
-    }
-
-    @Test
-<<<<<<< HEAD
-    public void testRelativeFileUrl() throws Exception {
-        final File file = getFile(CreateMapProcessorFlexibleScaleBBoxGeoJsonTest.class, BASE_DIR + "geojson.json");
-        final PJsonObject requestData = parseJSONObjectFromString("{type:\"geojson\";style:\"polygon\";geoJson:\"file://"
-                                                                  + file.getName() + "\"}");
-
-        final Configuration configuration = new Configuration();
-        configuration.setConfigurationFile(file);
-
-        Template template = new Template();
-        template.setConfiguration(configuration);
-        template.setStyle("polygon", template.getConfiguration().getDefaultStyle("polygon"));
-
-
-        GeoJsonLayer.GeoJsonParam param = new GeoJsonLayer.GeoJsonParam();
-        MapLayerParamParserTest.populateLayerParam(requestData, param, "type");
-        final GeoJsonLayer mapLayer = geojsonLayerParser.parse(template, param);
-
-        assertNotNull(mapLayer);
-
-        final List<? extends Layer> layers = mapLayer.getLayers(null, null, 1.0, true);
-
-        assertEquals(1, layers.size());
-
-        FeatureLayer layer = (FeatureLayer) layers.get(0);
-        final int count = layer.getFeatureSource().getCount(Query.ALL);
-        assertEquals(3, count);
     }
 
     @Test
@@ -194,12 +163,6 @@
         );
         final PJsonObject requestData = parseJSONObjectFromString("{type:\"geojson\";style:\"polygon\";geoJson:\"http://"
                                                                   + host + "/" + BASE_DIR + "geojson.json" + "\"}");
-=======
-    public void testRelativeUrl() throws Exception {
-        final File file = getFile(CreateMapProcessorFlexibleScaleBBoxGeoJsonTest.class, BASE_DIR + "geojson.json");
-        final PJsonObject requestData = parseJSONObjectFromString("{type:\"geojson\";style:\"polygon\";geoJson:\"file://"
-                                                                  + file.getName() + "\"}");
->>>>>>> 2091652a
 
         final File file = getFile(CreateMapProcessorFlexibleScaleBBoxGeoJsonTest.class, BASE_DIR + "geojson.json");
         final Configuration configuration = new Configuration();
@@ -224,4 +187,33 @@
         final int count = layer.getFeatureSource().getCount(Query.ALL);
         assertEquals(3, count);
     }
+
+    @Test
+    public void testRelativeFileUrl() throws Exception {
+        final File file = getFile(CreateMapProcessorFlexibleScaleBBoxGeoJsonTest.class, BASE_DIR + "geojson.json");
+        final PJsonObject requestData = parseJSONObjectFromString("{type:\"geojson\";style:\"polygon\";geoJson:\"file://"
+                                                                  + file.getName() + "\"}");
+
+        final Configuration configuration = new Configuration();
+        configuration.setConfigurationFile(file);
+
+        Template template = new Template();
+        template.setConfiguration(configuration);
+        template.setStyle("polygon", template.getConfiguration().getDefaultStyle("polygon"));
+
+
+        GeoJsonLayer.GeoJsonParam param = new GeoJsonLayer.GeoJsonParam();
+        MapLayerParamParserTest.populateLayerParam(requestData, param, "type");
+        final GeoJsonLayer mapLayer = geojsonLayerParser.parse(template, param);
+
+        assertNotNull(mapLayer);
+
+        final List<? extends Layer> layers = mapLayer.getLayers(null, null, 1.0, true);
+
+        assertEquals(1, layers.size());
+
+        FeatureLayer layer = (FeatureLayer) layers.get(0);
+        final int count = layer.getFeatureSource().getCount(Query.ALL);
+        assertEquals(3, count);
+    }
 }